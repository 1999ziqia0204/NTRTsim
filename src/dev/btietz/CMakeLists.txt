Project(btietz)

subdirs(
	Corde
    boxFeet
    caterpillar
    #RBTests - Depricated as of v1.1
    sphereFeet
    TetraSpineStatic
    hardwareLearning
    hardwareSineWaves
    handTunedSineWaves
    muscleNPTests
    tetraCollisions
    muscleNPEnergy
    muscleNPHills
    TCContact
    ShortOC_CPG 
    ShortOC_sine
    timestepTest
    kinematicString
    GATests
    multiTerrain
    TetraSpine_multiTerrain/
    TC_goal
<<<<<<< HEAD
=======
    JSONTests
>>>>>>> b7d6dfba
    )<|MERGE_RESOLUTION|>--- conflicted
+++ resolved
@@ -23,8 +23,5 @@
     multiTerrain
     TetraSpine_multiTerrain/
     TC_goal
-<<<<<<< HEAD
-=======
     JSONTests
->>>>>>> b7d6dfba
     )