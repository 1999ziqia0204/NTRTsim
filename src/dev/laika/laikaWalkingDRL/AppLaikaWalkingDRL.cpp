/*
 * Copyright © 2012, United States Government, as represented by the
 * Administrator of the National Aeronautics and Space Administration.
 * All rights reserved.
 *
 * The NASA Tensegrity Robotics Toolkit (NTRT) v1 platform is licensed
 * under the Apache License, Version 2.0 (the "License");
 * you may not use this file except in compliance with the License.
 * You may obtain a copy of the License at
 * http://www.apache.org/licenses/LICENSE-2.0.
 *
 * Unless required by applicable law or agreed to in writing,
 * software distributed under the License is distributed on an
 * "AS IS" BASIS, WITHOUT WARRANTIES OR CONDITIONS OF ANY KIND,
 * either express or implied. See the License for the specific language
 * governing permissions and limitations under the License.
*/

/**
 * @file AppLaikaWalkingDRL.cpp
 * @brief Contains the definition function main() for AppLaikaWalkingDRL.
 * which builds a horizontal spine structure defined in YAML (under the laika branch)
 * but which will be tied to ROS / deep reinforcement learning code in the laika_drl
 * branch.
 * @author Edward Zhu, Brian Cera, Andrew Sabelhaus
 * $Id$
 */

// This application
// #include "yamlbuilder/TensegrityModel.h"
#include "LaikaWalkingController.h"
#include "LaikaWalkingModel.h"
// This library
#include "core/terrain/tgBoxGround.h"
#include "core/tgModel.h"
#include "core/tgSimulation.h"
#include "core/tgSimViewGraphics.h"
#include "core/tgWorld.h"
// for the sensors...
#include "sensors/tgDataLogger2.h"
#include "sensors/tgFullStateMonitor.h"
#include "sensors/tgCompoundRigidSensorInfo.h"
#include "sensors/tgRodSensorInfo.h"
// Bullet Physics
#include "LinearMath/btVector3.h"
// The C++ Standard Library
#include <iostream>
#include <string>
#include <vector>

// Added for ROS
#include "ros/ros.h"
#include "std_msgs/String.h"
#include "std_msgs/UInt32.h"
#include "Laika_ROS/LaikaState.h"
#include "Laika_ROS/LaikaStateArray.h"
#include "Laika_ROS/LaikaAction.h"
#include "Laika_ROS/LaikaCommand.h"

// Class for action callbacks
class action_cb_class {
  public:
    action_cb_class(LaikaWalkingController* controller) : m_controller(controller) {};
    std::vector<double> cable_action_msg;
    std::vector<double> leg_action_msg;
    std::vector<double> leg_torques;
    LaikaWalkingController* m_controller;
<<<<<<< HEAD
=======
  
>>>>>>> 32f5ab65
    void cb(const Laika_ROS::LaikaAction::ConstPtr& msg) {
      leg_torques.clear();
      cable_action_msg.assign(msg->actions.begin(), msg->actions.end()-4);
      leg_torques.assign(msg->actions.end()-4, msg->actions.end());
      m_controller->updateRestLengths(cable_action_msg);
      m_controller->updateTorques(leg_torques);
    }
};

// Class for command callbacks
class cmd_cb_class {
  public:
    std::string cmd_msg = "step";
    int msg_time = 0;
    // void cb(const std_msgs::String::ConstPtr& msg) {
<<<<<<< HEAD
=======
  
>>>>>>> 32f5ab65
    void cb(const Laika_ROS::LaikaCommand::ConstPtr& msg) {
      cmd_msg = msg->cmd;
      msg_time = msg->header.stamp.nsec;
      ROS_INFO("action: %s", msg->cmd.c_str());
    }
};

/**
 * The entry point.
 * @param[in] argc the number of command-line arguments
 * @param[in] argv argv[0] is the executable name
 * @param[in] argv argv[1] is the path of the YAML encoded structure
 * @return 0
 */
int main(int argc, char** argv)
{
    // Normally, for an App that uses the YAML parser, we would need to check
    // the number of arguments passed in. However, since we'll be hard-coding the
    // path to the YAML file in the app, no arguments are desired.
    if (argv[1] != NULL)
    {
       throw std::invalid_argument("This app does not take in a YAML file, it's hard-coded to for DRL purposes. Use another Laika app for testing different YAML files, or edit the string path to the YAML file in this app.");
    }

    std::string policy_file("/home/edward/gps-spine/python/gps/model_rl/models_builder/saved_model.pb");
    bool test_policy = false;

    // create the ground and world. Specify ground rotation in radians
    const double yaw = 0.0;
    const double pitch = 0.0;
    const double roll = 0.0;
    const tgBoxGround::Config groundConfig(btVector3(yaw, pitch, roll));
    // the world will delete this
    tgBoxGround* ground = new tgBoxGround(groundConfig);

    const tgWorld::Config config(98.1); // gravity, dm/sec^2
    tgWorld world(config, ground);

    // create the view
    // const double timestep_physics = 0.0001; // seconds
    const double timestep_physics = 0.002;
    const double timestep_graphics = 1.f/60.f; // seconds

    // Two different simulation views. Use the graphical view for debugging...
    // tgSimViewGraphics view(world, timestep_physics, timestep_graphics);
    // ...or the basic view for running DRL.
    tgSimView view(world, timestep_physics, timestep_graphics);

    // create the simulation
    tgSimulation simulation(view);

    // create the models with their controllers and add the models to the simulation
    // This constructor for TensegrityModel takes the 'debugging' flag as the
    // second argument.
    // Note that we hard-code the path to the correct YAML file here!
    // If the LaikaWalkingModel tgModel is not passed the correct YAML file, it
    // will segfault. Drew doesn't have time to code the right checks just yet...

    // NOTE: change this path to the correct one on your computer.
    // Otherwise, this app won't run.
    std::cout << "WARNING: Be sure to change the hard-coded path to the YAML file in AppLaikaWalking, which will depend on the folder path on your computer." << std::endl;

    // The YAML file absolute paths for Drew's and Brian's computers:
    //std::string model_path("/home/brian/NTRTsim/src/dev/laika/laikaWalkingDRL/LaikaWith1DOFLegs.yaml");
    //std::string model_path("/home/drew/repositories/NTRTsim/src/dev/laika/BaseStructuresLaika/StickLegs.yaml");

    // a RELATIVE path to the YAML file...
    std::string model_path("../../../../src/dev/laika/laikaWalkingDRL/LaikaWith1DOFLegs.yaml");
    std::cout << "Setting up the LaikaWalkingModel..." << std::endl;
    LaikaWalkingModel* const myModel = new LaikaWalkingModel(model_path.c_str(),false);

    // Attach a controller to the model, if desired.
    // This is a controller that interacts with a generic TensegrityModel as
    // built by the TensegrityModel file, BUT it only actually works
    // with the specific HorizontalSpine YAML file.
    // @TODO: should this throw an error when attached to a model that
    // wasn't built with the HorizontalSpine YAML file?

    // Call the constructor for the controller
    LaikaWalkingController* const controller =
      new LaikaWalkingController(policy_file,test_policy);
    // Attach the controller to the model. Must happen before running the
    // simulation.
    myModel->attach(controller);

    // Add the model to the world
    simulation.addModel(myModel);

    // ROS stuff
    cmd_cb_class cmd_cb;
    action_cb_class action_cb(controller);

    // Initialize ROS node
    ros::init(argc,argv,"laika_model");
    ros::NodeHandle n;
    ros::Publisher pub_state = n.advertise<Laika_ROS::LaikaStateArray>("state", 1);
    ros::Subscriber sub_act = n.subscribe("action",1,&action_cb_class::cb,&action_cb);
    ros::Subscriber sub_cmd = n.subscribe("cmd", 1, &cmd_cb_class::cb, &cmd_cb);

    int counter = 0;
    ros::Rate loop_rate(100);

    // Get number of bodies
    simulation.run(1);
    std::vector<double> states = myModel->getLaikaWalkingModelStates();
    int bodies = int(states.size()/12);
    simulation.reset();

    int last_cmd_msg_time = 0;

    // Step simulation
    while (ros::ok()) {
      ros::spinOnce();

      Laika_ROS::LaikaStateArray state_array_msg;
      state_array_msg.header.seq = counter;
      state_array_msg.header.stamp = ros::Time::now();

      // Handle command
      if (cmd_cb.cmd_msg == "reset") {
        if (cmd_cb.msg_time != last_cmd_msg_time) {
          simulation.reset();
          simulation.run(1);
          // counter = 0;
          std::cout << "Simulation reset" << std::endl;
        }
        else {
          std::cout << "Reset message stale" << std::endl;
        }
      }
      else if (cmd_cb.cmd_msg == "step") {
        if (cmd_cb.msg_time != last_cmd_msg_time) {
          simulation.run(1);
        }
        else {
          std::cout << "Step message stale" << std::endl;
        }
      }

      last_cmd_msg_time = cmd_cb.msg_time;

      std::vector<double> states = myModel->getLaikaWalkingModelStates();
      std::vector<double> cableRL = myModel->getLaikaWalkingModelCableRL();
      for(int i = 0; i < bodies; i++) {
        Laika_ROS::LaikaState state_msg;
        state_msg.body_id = i;
        for (int j = 0; j < 12; j++) {
          switch(j) {
            case 0: state_msg.position.x = states[12*i+j];
            case 1: state_msg.position.y = states[12*i+j];
            case 2: state_msg.position.z = states[12*i+j];
            case 3: state_msg.orientation.x = states[12*i+j];
            case 4: state_msg.orientation.y = states[12*i+j];
            case 5: state_msg.orientation.z = states[12*i+j];
            case 6: state_msg.lin_vel.x = states[12*i+j];
            case 7: state_msg.lin_vel.y = states[12*i+j];
            case 8: state_msg.lin_vel.z = states[12*i+j];
            case 9: state_msg.ang_vel.x = states[12*i+j];
            case 10: state_msg.ang_vel.y = states[12*i+j];
            case 11: state_msg.ang_vel.z = states[12*i+j];
          }
        }
        state_array_msg.states.push_back(state_msg);
      }
      state_array_msg.cable_rl.assign(cableRL.begin(),cableRL.end());
      pub_state.publish(state_array_msg);

      for (int i = 0; i < cableRL.size(); i++) {
        std::cout << cableRL[i] << ", ";
      }
      std::cout << std::endl;
      
      // ROS_INFO(state_array_msg);

      ++counter;

      loop_rate.sleep();
    }

    // Finally, run the simulation.
    // simulation.run();

    // teardown is handled by delete
    return 0;
}<|MERGE_RESOLUTION|>--- conflicted
+++ resolved
@@ -65,10 +65,7 @@
     std::vector<double> leg_action_msg;
     std::vector<double> leg_torques;
     LaikaWalkingController* m_controller;
-<<<<<<< HEAD
-=======
-  
->>>>>>> 32f5ab65
+
     void cb(const Laika_ROS::LaikaAction::ConstPtr& msg) {
       leg_torques.clear();
       cable_action_msg.assign(msg->actions.begin(), msg->actions.end()-4);
@@ -84,10 +81,7 @@
     std::string cmd_msg = "step";
     int msg_time = 0;
     // void cb(const std_msgs::String::ConstPtr& msg) {
-<<<<<<< HEAD
-=======
-  
->>>>>>> 32f5ab65
+
     void cb(const Laika_ROS::LaikaCommand::ConstPtr& msg) {
       cmd_msg = msg->cmd;
       msg_time = msg->header.stamp.nsec;
@@ -259,7 +253,7 @@
         std::cout << cableRL[i] << ", ";
       }
       std::cout << std::endl;
-      
+
       // ROS_INFO(state_array_msg);
 
       ++counter;
