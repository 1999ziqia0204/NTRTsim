Project(Dev)

# Add additional dev directories here.
subdirs(
<<<<<<< HEAD
	Corde
=======
    axydes
>>>>>>> 64ed920f
    btietz
    tests
    atil
    steve
    kmorse
    apsabelhaus
)
<|MERGE_RESOLUTION|>--- conflicted
+++ resolved
@@ -2,11 +2,8 @@
 
 # Add additional dev directories here.
 subdirs(
-<<<<<<< HEAD
 	Corde
-=======
     axydes
->>>>>>> 64ed920f
     btietz
     tests
     atil
