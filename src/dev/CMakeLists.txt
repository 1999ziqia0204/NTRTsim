--- conflicted
+++ resolved
@@ -11,9 +11,6 @@
     kmorse
     apsabelhaus
     SpineHardwareProject
-<<<<<<< HEAD
     muscleNP
-=======
     jbruce
->>>>>>> 67724318
 )
