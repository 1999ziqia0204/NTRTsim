/*
 * Copyright © 2012, United States Government, as represented by the
 * Administrator of the National Aeronautics and Space Administration.
 * All rights reserved.
 * 
 * The NASA Tensegrity Robotics Toolkit (NTRT) v1 platform is licensed
 * under the Apache License, Version 2.0 (the "License");
 * you may not use this file except in compliance with the License.
 * You may obtain a copy of the License at
 * http://www.apache.org/licenses/LICENSE-2.0.
 * 
 * Unless required by applicable law or agreed to in writing,
 * software distributed under the License is distributed on an
 * "AS IS" BASIS, WITHOUT WARRANTIES OR CONDITIONS OF ANY KIND,
 * either express or implied. See the License for the specific language
 * governing permissions and limitations under the License.
*/

/**
 * @file Escape_T6Model.cpp
 * @brief Contains the implementation of class Escape_T6Model.
 * $Id$
 */

// This module
#include "Escape_T6Model.h"
// This library
#include "core/tgBasicActuator.h"
#include "core/tgRod.h"
#include "tgcreator/tgBuildSpec.h"
#include "tgcreator/tgBasicActuatorInfo.h"
#include "tgcreator/tgRodInfo.h"
#include "tgcreator/tgStructure.h"
#include "tgcreator/tgStructureInfo.h"
// The Bullet Physics library
#include "LinearMath/btVector3.h"
// The C++ Standard Library
#include <stdexcept>

namespace
{
    // see tgBaseString.h for a descripton of some of these rod parameters
    // (specifically, those related to the motor moving the strings.)
    // NOTE that any parameter that depends on units of length will scale
    // with the current gravity scaling. E.g., with gravity as 98.1,
    // the length units below are in decimeters.

    // Note: This current model of the SUPERball rod is 1.5m long by 3 cm radius,
    // which is 0.00424 m^3.
    // For SUPERball v1.5, mass = 3.5kg per strut, which comes out to 
    // 0.825 kg / (decimeter^3).

    // similarly, frictional parameters are for the tgRod objects.
    const struct Config
    {
        double density;
        double radius;
        //double stiffness_passive;
        double stiffness;
        double damping;
        double rod_length;
        double rod_space;    
        double friction;
        double rollFriction;
        double restitution;
        bool   hist;
        double rotation;  
        double maxTens;
        double targetVelocity;
    } c =
    {
<<<<<<< HEAD
        0.825,    // density (kg / length^3)
        0.31,     // radius (length)
        3000.0,   // stiffness (kg / sec^2)
        true,     // history (record?)
        200.0,    // damping (kg / sec)
        0.0,      // pretension (force)
        15.0,     // rod_length (length)
        7.5,      // rod_space (length)
        1.0,      // friction (unitless)
        0.01,     // rollFriction (unitless)
        0.2,      // restitution (?)
        0,        // rotation
        5054,     // maxTens (dN)           // Ideally as low as 1000
        10.0     // targetVelocity (dm/s)  // Ideally as low as 2.6, can be 5.2
#if (0) // Acceleration limit removed 12/10/14
        20000     // maxAcc
#endif
    };
=======
       0.40374,   // density (kg / length^3)
       0.40,      // radius (length)
       //998.25,    // stiffness_passive (kg / sec^2)
       3152.36,   // stiffness_active (kg / sec^2)
       50.0,      // damping (kg / sec)
       17.00,     // rod_length (length)
       17.00/4,   // rod_space (length)
       0.99,      // friction (unitless)
       0.01,     // rollFriction (unitless)
       0.0,      // restitution (?)
       0,			// History logging (boolean)
       0,        // rotation
       100000,   // maxTens
       10000,    // targetVelocity
       5000     // maxAcc
       //100000,   // maxTens
       //10000,    // targetVelocity
       //20000     // maxAcc

           // Use the below values for earlier versions of simulation.
           // 1.006,    
           // 0.31,     
           // 300000.0, 
           // 3000.0,   
           // 15.0,     
           // 7.5,      
   };
>>>>>>> eba48b46
} // namespace

Escape_T6Model::Escape_T6Model() : tgModel() 
{
}

Escape_T6Model::~Escape_T6Model()
{
}

<<<<<<< HEAD
/*returns the node that is at the parallel rod
 * and at the same end of the given node
 */
const int parallelNode[13]={1,0,5,9,10,2,7,6,11,3,4,8,12};

Escape_T6Model::Escape_T6Model() : tgModel() {}

Escape_T6Model::~Escape_T6Model() {}

//Node numbers seen from Front
// -----0-------1------
// ---------2----------
// 3------------------4
// ---------5----------
// -----6-------7------
//
//Node numbers seen from Back
// -----0-------1------
// ---------8----------
// 9-----------------10
// ---------11---------
// -----6-------7------
//
 
void Escape_T6Model::setup(tgWorld& world) {
    const tgRod::Config rodConfig(c.radius, c.density, c.friction, 
            c.rollFriction, c.restitution);
/// @todo acceleration constraint was removed on 12/10/14 Replace with tgKinematicActuator as appropreate
    tgBasicActuator::Config muscleConfig(c.stiffness, c.damping, 
            c.pretension, c.history, c.maxTens, c.targetVelocity);
=======
void Escape_T6Model::addNodes(tgStructure& s)
{
    const double half_length = c.rod_length / 2;

    s.addNode(-c.rod_space,  -half_length, 0);            // 0
    s.addNode(-c.rod_space,   half_length, 0);            // 1
    s.addNode( c.rod_space,  -half_length, 0);            // 2
    s.addNode( c.rod_space,   half_length, 0);            // 3
    s.addNode(0,           -c.rod_space,   -half_length); // 4
    s.addNode(0,           -c.rod_space,    half_length); // 5
    s.addNode(0,            c.rod_space,   -half_length); // 6
    s.addNode(0,            c.rod_space,    half_length); // 7
    s.addNode(-half_length, 0,            c.rod_space);   // 8
    s.addNode( half_length, 0,            c.rod_space);   // 9
    s.addNode(-half_length, 0,           -c.rod_space);   // 10
    s.addNode( half_length, 0,           -c.rod_space);   // 11
}

void Escape_T6Model::addRods(tgStructure& s)
{
    s.addPair( 0,  1, "rod");
    s.addPair( 2,  3, "rod");
    s.addPair( 4,  5, "rod");
    s.addPair( 6,  7, "rod");
    s.addPair( 8,  9, "rod");
    s.addPair(10, 11, "rod");
}

// 24 muscles in total
void Escape_T6Model::addMuscles(tgStructure& s)
{
    s.addPair(0, 4,  "muscle");
    s.addPair(0, 5,  "muscle");
    s.addPair(0, 8,  "muscle");
    s.addPair(0, 10, "muscle");

    s.addPair(1, 6,  "muscle");
    s.addPair(1, 7,  "muscle");
    s.addPair(1, 8,  "muscle");
    s.addPair(1, 10, "muscle");

    s.addPair(2, 4,  "muscle");
    s.addPair(2, 5,  "muscle");
    s.addPair(2, 9,  "muscle");
    s.addPair(2, 11, "muscle");

    s.addPair(3, 7,  "muscle");
    s.addPair(3, 6,  "muscle");
    s.addPair(3, 9,  "muscle");
    s.addPair(3, 11, "muscle");

    s.addPair(4, 10, "muscle");
    s.addPair(4, 11, "muscle");

    s.addPair(5, 8,  "muscle");
    s.addPair(5, 9,  "muscle");

    s.addPair(6, 10, "muscle");
    s.addPair(6, 11, "muscle");

    s.addPair(7, 8,  "muscle");
    s.addPair(7, 9,  "muscle");
>>>>>>> eba48b46

}

void Escape_T6Model::setup(tgWorld& world)
{

    const tgRod::Config rodConfig(c.radius, c.density, c.friction, 
				c.rollFriction, c.restitution);
                                 
    tgLinearString::Config activeMuscleConfig(c.stiffness, c.damping, c.hist, c.rotation,
					    c.maxTens, c.targetVelocity, 
					    c.maxAcc);
/*
    tgLinearString::Config passiveMuscleConfig(c.stiffness_passive, c.damping, c.hist, c.rotation,
					    c.maxTens, c.targetVelocity, 
					    c.maxAcc);*/
            
    // Start creating the structure
    tgStructure s;
    addNodes(s);
    addRods(s);
    addMuscles(s);
    s.move(btVector3(0, 10, 0));

    // Add a rotation. This is needed if the ground slopes too much,
    // otherwise  glitches put a rod below the ground.
    btVector3 rotationPoint = btVector3(0, 0, 0); // origin
    btVector3 rotationAxis = btVector3(0, 1, 0);  // y-axis
    double rotationAngle = M_PI/2;
    s.addRotation(rotationPoint, rotationAxis, rotationAngle);

    // Create the build spec that uses tags to turn the structure into a real model
    tgBuildSpec spec;
    spec.addBuilder("rod", new tgRodInfo(rodConfig));
<<<<<<< HEAD
    spec.addBuilder("muscle", new tgBasicActuatorInfo(muscleConfig));

=======
    spec.addBuilder("muscle", new tgLinearStringInfo(activeMuscleConfig));
    //spec.addBuilder("active muscle", new tgLinearStringInfo(activeMuscleConfig));
    //spec.addBuilder("passive muscle", new tgLinearStringInfo(passiveMuscleConfig));
    
>>>>>>> eba48b46
    // Create your structureInfo
    tgStructureInfo structureInfo(s, spec);

    // Use the structureInfo to build ourselves
    structureInfo.buildInto(*this, world);

    // We could now use tgCast::filter or similar to pull out the
    // models (e.g. muscles) that we want to control. 
    allMuscles = tgCast::filter<tgModel, tgBasicActuator> (getDescendants());

    // call the onSetup methods of all observed things e.g. controllers
    notifySetup();

    // Actually setup the children
    tgModel::setup(world);
}

void Escape_T6Model::step(double dt)
{
    // Precondition
    if (dt <= 0.0)
    {
        throw std::invalid_argument("dt is not positive");
    }
    else
    {
        // Notify observers (controllers) of the step so that they can take action
        notifyStep(dt);
        tgModel::step(dt);  // Step any children
    }
}

void Escape_T6Model::onVisit(tgModelVisitor& r)
{
    tgModel::onVisit(r);
}

const std::vector<tgLinearString*>& Escape_T6Model::getAllMuscles() const
{
    return allMuscles;
}
    
void Escape_T6Model::teardown()
{
    notifyTeardown();
    tgModel::teardown();
}
<<<<<<< HEAD
                      
const std::vector<tgBasicActuator*>& Escape_T6Model::getAllMuscles() const {
    return allMuscles;
}
                                                     
=======
           
>>>>>>> eba48b46
// Return the center of mass of this model
// Pre-condition: This model has 6 rods
std::vector<double> Escape_T6Model::getBallCOM() {   
    std::vector <tgRod*> rods = find<tgRod>("rod");
    assert(!rods.empty());

    btVector3 ballCenterOfMass(0, 0, 0);
    double ballMass = 0.0; 
    for (std::size_t i = 0; i < rods.size(); i++) {   
        const tgRod* const rod = rods[i];
        assert(rod != NULL);
        const double rodMass = rod->mass();
        const btVector3 rodCenterOfMass = rod->centerOfMass();
        ballCenterOfMass += rodCenterOfMass * rodMass;
        ballMass += rodMass;
    }

    assert(ballMass > 0.0);
    ballCenterOfMass /= ballMass;

    // Copy to the result std::vector
    std::vector<double> result(3);
    for (size_t i = 0; i < 3; ++i) { result[i] = ballCenterOfMass[i]; }
    //std::cout<<"COM: (" << result[0] << ", " << result[1] << ", " << result[2] << ")\n";

    return result;
}
                                            
<|MERGE_RESOLUTION|>--- conflicted
+++ resolved
@@ -69,26 +69,6 @@
         double targetVelocity;
     } c =
     {
-<<<<<<< HEAD
-        0.825,    // density (kg / length^3)
-        0.31,     // radius (length)
-        3000.0,   // stiffness (kg / sec^2)
-        true,     // history (record?)
-        200.0,    // damping (kg / sec)
-        0.0,      // pretension (force)
-        15.0,     // rod_length (length)
-        7.5,      // rod_space (length)
-        1.0,      // friction (unitless)
-        0.01,     // rollFriction (unitless)
-        0.2,      // restitution (?)
-        0,        // rotation
-        5054,     // maxTens (dN)           // Ideally as low as 1000
-        10.0     // targetVelocity (dm/s)  // Ideally as low as 2.6, can be 5.2
-#if (0) // Acceleration limit removed 12/10/14
-        20000     // maxAcc
-#endif
-    };
-=======
        0.40374,   // density (kg / length^3)
        0.40,      // radius (length)
        //998.25,    // stiffness_passive (kg / sec^2)
@@ -103,7 +83,9 @@
        0,        // rotation
        100000,   // maxTens
        10000,    // targetVelocity
+#if (0) // Acceleration limit removed 12/10/14
        5000     // maxAcc
+#endif
        //100000,   // maxTens
        //10000,    // targetVelocity
        //20000     // maxAcc
@@ -116,7 +98,7 @@
            // 15.0,     
            // 7.5,      
    };
->>>>>>> eba48b46
+
 } // namespace
 
 Escape_T6Model::Escape_T6Model() : tgModel() 
@@ -127,38 +109,6 @@
 {
 }
 
-<<<<<<< HEAD
-/*returns the node that is at the parallel rod
- * and at the same end of the given node
- */
-const int parallelNode[13]={1,0,5,9,10,2,7,6,11,3,4,8,12};
-
-Escape_T6Model::Escape_T6Model() : tgModel() {}
-
-Escape_T6Model::~Escape_T6Model() {}
-
-//Node numbers seen from Front
-// -----0-------1------
-// ---------2----------
-// 3------------------4
-// ---------5----------
-// -----6-------7------
-//
-//Node numbers seen from Back
-// -----0-------1------
-// ---------8----------
-// 9-----------------10
-// ---------11---------
-// -----6-------7------
-//
- 
-void Escape_T6Model::setup(tgWorld& world) {
-    const tgRod::Config rodConfig(c.radius, c.density, c.friction, 
-            c.rollFriction, c.restitution);
-/// @todo acceleration constraint was removed on 12/10/14 Replace with tgKinematicActuator as appropreate
-    tgBasicActuator::Config muscleConfig(c.stiffness, c.damping, 
-            c.pretension, c.history, c.maxTens, c.targetVelocity);
-=======
 void Escape_T6Model::addNodes(tgStructure& s)
 {
     const double half_length = c.rod_length / 2;
@@ -221,7 +171,6 @@
 
     s.addPair(7, 8,  "muscle");
     s.addPair(7, 9,  "muscle");
->>>>>>> eba48b46
 
 }
 
@@ -230,12 +179,12 @@
 
     const tgRod::Config rodConfig(c.radius, c.density, c.friction, 
 				c.rollFriction, c.restitution);
-                                 
-    tgLinearString::Config activeMuscleConfig(c.stiffness, c.damping, c.hist, c.rotation,
-					    c.maxTens, c.targetVelocity, 
-					    c.maxAcc);
+    
+    /// @todo acceleration constraint was removed on 12/10/14 Replace with tgKinematicActuator as appropreate                             
+    tgBasicActuator::Config activeMuscleConfig(c.stiffness, c.damping, c.hist, c.rotation,
+					    c.maxTens, c.targetVelocity);
 /*
-    tgLinearString::Config passiveMuscleConfig(c.stiffness_passive, c.damping, c.hist, c.rotation,
+    tgBasicActuator::Config passiveMuscleConfig(c.stiffness_passive, c.damping, c.hist, c.rotation,
 					    c.maxTens, c.targetVelocity, 
 					    c.maxAcc);*/
             
@@ -256,15 +205,10 @@
     // Create the build spec that uses tags to turn the structure into a real model
     tgBuildSpec spec;
     spec.addBuilder("rod", new tgRodInfo(rodConfig));
-<<<<<<< HEAD
-    spec.addBuilder("muscle", new tgBasicActuatorInfo(muscleConfig));
-
-=======
-    spec.addBuilder("muscle", new tgLinearStringInfo(activeMuscleConfig));
-    //spec.addBuilder("active muscle", new tgLinearStringInfo(activeMuscleConfig));
-    //spec.addBuilder("passive muscle", new tgLinearStringInfo(passiveMuscleConfig));
+    spec.addBuilder("muscle", new tgBasicActuatorInfo(activeMuscleConfig));
+    //spec.addBuilder("active muscle", new tgBasicActuatorInfo(activeMuscleConfig));
+    //spec.addBuilder("passive muscle", new tgBasicActuatorInfo(passiveMuscleConfig));
     
->>>>>>> eba48b46
     // Create your structureInfo
     tgStructureInfo structureInfo(s, spec);
 
@@ -302,7 +246,7 @@
     tgModel::onVisit(r);
 }
 
-const std::vector<tgLinearString*>& Escape_T6Model::getAllMuscles() const
+const std::vector<tgBasicActuator*>& Escape_T6Model::getAllMuscles() const
 {
     return allMuscles;
 }
@@ -312,15 +256,7 @@
     notifyTeardown();
     tgModel::teardown();
 }
-<<<<<<< HEAD
-                      
-const std::vector<tgBasicActuator*>& Escape_T6Model::getAllMuscles() const {
-    return allMuscles;
-}
-                                                     
-=======
            
->>>>>>> eba48b46
 // Return the center of mass of this model
 // Pre-condition: This model has 6 rods
 std::vector<double> Escape_T6Model::getBallCOM() {   
