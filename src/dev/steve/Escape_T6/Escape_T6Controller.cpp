--- conflicted
+++ resolved
@@ -265,20 +265,10 @@
     int cluster = 0;
 
     for(int iMuscle=0; iMuscle < nMuscles; iMuscle++) {
-<<<<<<< HEAD
+
         const vector<tgBasicActuator*> muscles = subject.getAllMuscles();
-        /*
-        if (muscles.size() > 0 || subject.getAllMuscles().size() > 0) {
-            cout << "Populated\n";
-        } else {
-            cout << "Unpopulated\n";
-        }
-        cout << "iMuscle: " << iMuscle << endl;*/
         tgBasicActuator *const pMuscle = muscles[iMuscle];
-=======
-        const vector<tgLinearString*> muscles = subject.getAllMuscles();
-        tgLinearString *const pMuscle = muscles[iMuscle];
->>>>>>> d4a109e6
+
         assert(pMuscle != NULL);
 
         // Determine cluster
