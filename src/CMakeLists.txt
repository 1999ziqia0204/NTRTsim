--- conflicted
+++ resolved
@@ -17,11 +17,8 @@
     yamlbuilder
 )
 
-<<<<<<< HEAD
-=======
 # To turn off verbose compiling, comment out
 # the -Wall below.
->>>>>>> aef19981
 #add_definitions(
 #    -Wall
 #)
