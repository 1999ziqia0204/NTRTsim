--- conflicted
+++ resolved
@@ -17,17 +17,11 @@
     yamlbuilder
 )
 
-<<<<<<< HEAD
 # To turn off verbose compiling, comment out
 # the -Wall below.
-add_definitions(
-    -Wall
-)
-=======
 #add_definitions(
 #    -Wall
 #)
->>>>>>> d6cf951e
 
 # Don't need to edit below this line.
 
