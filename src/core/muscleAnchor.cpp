/*
 * Copyright © 2012, United States Government, as represented by the
 * Administrator of the National Aeronautics and Space Administration.
 * All rights reserved.
 * 
 * The NASA Tensegrity Robotics Toolkit (NTRT) v1 platform is licensed
 * under the Apache License, Version 2.0 (the "License");
 * you may not use this file except in compliance with the License.
 * You may obtain a copy of the License at
 * http://www.apache.org/licenses/LICENSE-2.0.
 * 
 * Unless required by applicable law or agreed to in writing,
 * software distributed under the License is distributed on an
 * "AS IS" BASIS, WITHOUT WARRANTIES OR CONDITIONS OF ANY KIND,
 * either express or implied. See the License for the specific language
 * governing permissions and limitations under the License.
*/

/**
 * @file MuscleAnchor.cpp
 * @brief Definitions of class MuscleAnchor.
 * $Id$
 */
 
#include "muscleAnchor.h"

// The BulletPhysics library
#include "BulletDynamics/Dynamics/btRigidBody.h"
#include "BulletCollision/CollisionShapes/btCollisionShape.h"
#include "BulletCollision/CollisionDispatch/btCollisionWorld.h"

// The C++ Standard Library
#include <iostream>
#include <cassert>
#include <stdexcept>

#define USE_BASIS
#define SKIP_CONTACT_UPDATE

muscleAnchor::muscleAnchor(btRigidBody * body,
               btVector3 worldPos,
               btScalar cPos,
               btVector3 cn,
               bool perm,
               bool slide,
               btPersistentManifold* m) :
  attachedBody(body),
  // Find relative position
  // This should give relative position in a default orientation.
  attachedRelativeOriginalPosition(attachedBody->getWorldTransform().inverse() *
                   worldPos),
<<<<<<< HEAD
  contactNormal(attachedBody->getWorldTransform().inverse().getBasis() * cn),
=======
  m_cablePosition(cPos),
#ifdef USE_BASIS
  contactNormal(attachedBody->getWorldTransform().inverse().getBasis() * cn),
#else
  contactNormal(cn),
#endif
>>>>>>> 74429e65
  height(999.0),
  permanent(perm),
  sliding(slide),
  force(0.0, 0.0, 0.0),
  manifold(m)
{
	assert(body);

	assert(manifold == NULL || body == manifold->getBody0() || body == manifold->getBody1());
}

muscleAnchor::~muscleAnchor()
{
    // World will delete attached body
    
}

// This returns current position relative to the rigidbody.
btVector3 muscleAnchor::getRelativePosition() const
{
    const btTransform tr = attachedBody->getWorldTransform();
    const btVector3 worldPos = tr * attachedRelativeOriginalPosition;
    return worldPos-this->attachedBody->getCenterOfMassPosition();
}

btVector3 muscleAnchor::getWorldPosition() const
{
    const btTransform tr = attachedBody->getWorldTransform();
    return tr * attachedRelativeOriginalPosition;
}

bool muscleAnchor::setWorldPosition(btVector3& newPos)
{
	/// @todo reverse this so we can get rid of a lot of else statements
	bool ret = true;
	//assert(manifold == NULL || attachedBody == manifold->getBody0() || attachedBody == manifold->getBody1());
	
	if (sliding)
	{
		bool useB = true;
		bool update = true;
		bool colCheck = true;
		if (manifold->getBody0() != attachedBody)
		{
			useB = false;			
		}
		if(!useB && manifold->getBody1() != attachedBody)
		{
			colCheck = false;
		}
		if (colCheck)
		{	
			btScalar length = INFINITY;
			
			
			int n = manifold->getNumContacts();
			
			btVector3 contactPos = getWorldPosition();
			btVector3 newNormal = contactNormal;
			btScalar dist = 0.0;
			for (int p = 0; p < n; p++)
			{
				const btManifoldPoint& pt = manifold->getContactPoint(p);
				
				// Original position picked at beginning
				btVector3 pos = useB ? pt.m_positionWorldOnA : pt.m_positionWorldOnB;
				
				btScalar contactDist = (pos - newPos).length();
				
				if (contactDist < length)
				{
					length = contactDist;
					contactPos = pos;
					
					btScalar directionSign = useB ? btScalar(1.0) : btScalar(-1.0);
					
					#ifdef USE_BASIS
					newNormal = attachedBody->getWorldTransform().inverse().getBasis() * pt.m_normalWorldOnB * directionSign;
					#else
					newNormal = pt.m_normalWorldOnB * directionSign;
					#endif
					dist = pt.getDistance();
					
					if (n >= 2)
					{
						std::cout << "Extra contacts!! " << dist << std::endl;
					}
					
				}
				
			}
			
			// Assume we've lost this contact for some reason
			
			if (dist > 0.0 && length < 0.01)
			{
				//ret = false;
			}
			
			
			if (length > 0.1)
			{
				// This makes contact handling better in some cases and worse in other
				// Better conservation of momentum without it, but contacts tend to exist a little too long
<<<<<<< HEAD
				//update = false;
=======
				ret = false;
>>>>>>> 74429e65

			}
			if (update)
			{
				attachedRelativeOriginalPosition = attachedBody->getWorldTransform().inverse() *
						   newPos;
				
				if ((newNormal + contactNormal).length() < 0.1)
				{
					std::cout<< "Reversed normal" << std::endl;
					ret = false;
				}
				
				// Update again here in case we have the original manifold??
				if (length < 0.1)
				{
<<<<<<< HEAD
					contactNormal = newNormal;
=======
					#ifndef SKIP_CONTACT_UPDATE
					contactNormal = newNormal;
					#endif
>>>>>>> 74429e65
				}
			}
			else if ((getWorldPosition() - contactPos).length() > 0.1)
			{
				ret = false;
			}
		}
		else
		{
			ret = false;
		}
		
		
	}
	else
	{
		ret = false;
		
		std::cerr << "Tried to update a static anchor" << std::endl;
		
	}
	
	return ret;
}

btVector3 muscleAnchor::getContactNormal() const
{

#ifdef USE_BASIS
	const btTransform tr = attachedBody->getWorldTransform();
    btVector3 newNormal = (tr.getBasis() * contactNormal);
    newNormal = newNormal.length() > 0.0 ? newNormal.normalize() : btVector3(0.0, 0.0, 0.0);
    //assert(newNormal.length() == 1.0);
    return newNormal;
#else
	return contactNormal;
#endif

}

void muscleAnchor::updateManifold(btPersistentManifold* m)
{
	if (m && (m->getBody0() == attachedBody || m->getBody1() == attachedBody ))
	{
		std::pair<btScalar, btVector3> manifoldValues = getManifoldDistance(m);
		btScalar newDist = manifoldValues.first;
		if (!manifold)
		{
			manifold = m;
		}
		else if (getManifoldDistance(manifold).first >= newDist)
		{
			manifold = m;
		}
		
<<<<<<< HEAD
		if(manifold == m && newDist < 0.1)
		{
			//contactNormal = manifoldValues.second;
=======
		if(manifold == m)
		{
			btVector3 newNormal = manifoldValues.second;
			if ((newNormal + contactNormal).length() < 0.1)
			{
				 throw std::runtime_error("Reversed normal");
			}
			#ifndef SKIP_CONTACT_UPDATE
			contactNormal = newNormal;
			#endif
>>>>>>> 74429e65
		}
	}
}

std::pair<btScalar, btVector3> muscleAnchor::getManifoldDistance(btPersistentManifold* m) const
{
	bool useB = true;
	bool colCheck = true;
	
	btScalar length = INFINITY;
	btVector3 newNormal = contactNormal;
	
	if (m->getBody0() != attachedBody)
	{
		useB = false;			
	}
	if(!useB && m->getBody1() != attachedBody)
	{
		colCheck = false;
	}
	if (colCheck)
	{	
	
					
		int n = m->getNumContacts();
		
		btVector3 contactPos = getWorldPosition();
		btScalar dist = 0.0;
		for (int p = 0; p < n; p++)
		{
			const btManifoldPoint& pt = m->getContactPoint(p);
			
			// Original position picked at beginning
			btVector3 pos = useB ? pt.m_positionWorldOnA : pt.m_positionWorldOnB;
			
			btScalar contactDist = (pos - getWorldPosition()).length();
			
			if (contactDist < length)
			{
				length = contactDist;
				contactPos = pos;
				
				btScalar directionSign = useB ? btScalar(1.0) : btScalar(-1.0);
				
				if (length < 0.1)
				{
<<<<<<< HEAD
					newNormal = attachedBody->getWorldTransform().inverse().getBasis() * pt.m_normalWorldOnB * directionSign;
=======
					#ifdef USE_BASIS
					newNormal = attachedBody->getWorldTransform().inverse().getBasis() * pt.m_normalWorldOnB * directionSign;
					#else
					newNormal = pt.m_normalWorldOnB * directionSign;
					#endif
>>>>>>> 74429e65
				}
				
				dist = pt.getDistance();
				
				if (n >= 2)
				{
					std::cout << "Extra contacts!! " << dist << std::endl;
				}		
			}
		}
	}
	
	return std::make_pair<btScalar, btVector3> (length, newNormal);
}<|MERGE_RESOLUTION|>--- conflicted
+++ resolved
@@ -49,16 +49,12 @@
   // This should give relative position in a default orientation.
   attachedRelativeOriginalPosition(attachedBody->getWorldTransform().inverse() *
                    worldPos),
-<<<<<<< HEAD
-  contactNormal(attachedBody->getWorldTransform().inverse().getBasis() * cn),
-=======
   m_cablePosition(cPos),
 #ifdef USE_BASIS
   contactNormal(attachedBody->getWorldTransform().inverse().getBasis() * cn),
 #else
   contactNormal(cn),
 #endif
->>>>>>> 74429e65
   height(999.0),
   permanent(perm),
   sliding(slide),
@@ -163,12 +159,7 @@
 			{
 				// This makes contact handling better in some cases and worse in other
 				// Better conservation of momentum without it, but contacts tend to exist a little too long
-<<<<<<< HEAD
-				//update = false;
-=======
 				ret = false;
->>>>>>> 74429e65
-
 			}
 			if (update)
 			{
@@ -184,13 +175,9 @@
 				// Update again here in case we have the original manifold??
 				if (length < 0.1)
 				{
-<<<<<<< HEAD
-					contactNormal = newNormal;
-=======
 					#ifndef SKIP_CONTACT_UPDATE
 					contactNormal = newNormal;
 					#endif
->>>>>>> 74429e65
 				}
 			}
 			else if ((getWorldPosition() - contactPos).length() > 0.1)
@@ -246,11 +233,6 @@
 			manifold = m;
 		}
 		
-<<<<<<< HEAD
-		if(manifold == m && newDist < 0.1)
-		{
-			//contactNormal = manifoldValues.second;
-=======
 		if(manifold == m)
 		{
 			btVector3 newNormal = manifoldValues.second;
@@ -261,7 +243,6 @@
 			#ifndef SKIP_CONTACT_UPDATE
 			contactNormal = newNormal;
 			#endif
->>>>>>> 74429e65
 		}
 	}
 }
@@ -308,15 +289,11 @@
 				
 				if (length < 0.1)
 				{
-<<<<<<< HEAD
-					newNormal = attachedBody->getWorldTransform().inverse().getBasis() * pt.m_normalWorldOnB * directionSign;
-=======
 					#ifdef USE_BASIS
 					newNormal = attachedBody->getWorldTransform().inverse().getBasis() * pt.m_normalWorldOnB * directionSign;
 					#else
 					newNormal = pt.m_normalWorldOnB * directionSign;
 					#endif
->>>>>>> 74429e65
 				}
 				
 				dist = pt.getDistance();
