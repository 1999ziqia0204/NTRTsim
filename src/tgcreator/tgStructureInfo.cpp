--- conflicted
+++ resolved
@@ -204,42 +204,8 @@
 
 void tgStructureInfo::autoCompoundRigids()
 {
-  //DEBUGGING
-  /*
-<<<<<<< HEAD
-  std::cout << "tgStructureInfo autoCompoundRigids getAllRigids: " << std::endl;
-  std::vector<tgRigidInfo*> allRigids = getAllRigids();
-  for(int i = 0; i < allRigids.size(); i++) {
-    std::cout << *(allRigids[i]) << std::endl;
-  }
-  */
-  //std::cout << getAllRigids << std::endl;
-  tgRigidAutoCompound c(getAllRigids());
-  //std::cout << "tgStructureInfo autoCompoundRigids tgRigidAutoCompound: " << std::endl;
-  //std::cout << c << std::endl;
-  m_compounded = c.execute();
-  //DEBUGGING
-  /*
-  std::cout << "tgStructureInfo autoCompoundRigids m_compounded: " << std::endl;
-  for(int i = 0; i < m_compounded.size(); i++) {
-    std::cout << *(m_compounded[i]) << std::endl;
-=======
-    std::cout << "tgStructureInfo autoCompoundRigids getAllRigids: " << std::endl;
-    std::vector<tgRigidInfo*> allRigids = getAllRigids();
-    for(int i = 0; i < allRigids.size(); i++) {
-        std::cout << *(allRigids[i]) << std::endl;
-    }
-  */
   tgRigidAutoCompound c(getAllRigids());
   m_compounded = c.execute();
-  //DEBUGGING
-  /*
-    std::cout << "tgStructureInfo autoCompoundRigids m_compounded: " << std::endl;
-    for(int i = 0; i < m_compounded.size(); i++) {
-        std::cout << *(m_compounded[i]) << std::endl;
->>>>>>> aef19981
-  }
-  */
 }
 
 void tgStructureInfo::chooseConnectorRigids()
