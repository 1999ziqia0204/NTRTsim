--- conflicted
+++ resolved
@@ -72,7 +72,6 @@
     }
     else
     {
-<<<<<<< HEAD
         // Do an update of all cable rest lengths
         // First, get all muscles (cables)
         const std::vector<tgLinearString*> muscles = subject.getAllMuscles();
@@ -88,39 +87,37 @@
 	    pMuscle->setRestLength(desiredRestLength, dt);
 	}
     }*/
-	if (dt <= 0.0)
-	{
-		throw std::invalid_argument("dt is not positive");
-	}
-	else
-	{
-		// Do an update of all cable rest lengths
-		// First, get all muscles (cables)
-		const std::vector<tgLinearString*> passiveMuscles = subject.getPassiveMuscles();
-		const std::vector<tgLinearString*> activeMuscles = subject.getActiveMuscles();
-
-		// then, iterate over all muscles
-		for (size_t i = 0; i < passiveMuscles.size(); ++i)
-		{
-			tgLinearString * const pMuscle = passiveMuscles[i];
-			assert(pMuscle != NULL);
-
-			// set rest length of the i-th muscle
-			double desiredRestLength = pMuscle->getStartLength() - (m_restLengthDiff*m_controllerMuscleRatio);
-			pMuscle->setRestLength(desiredRestLength, dt);
-		}
-		for (size_t i = 0; i < activeMuscles.size(); ++i)
-		{
-			tgLinearString * const pMuscle = activeMuscles[i];
-			assert(pMuscle != NULL);
-
-			// set rest length of the i-th muscle
-			double desiredRestLength = pMuscle->getStartLength() - m_restLengthDiff;
-			pMuscle->setRestLength(desiredRestLength, dt);
-		}
-	}
-=======
+//	if (dt <= 0.0)
+//	{
+//		throw std::invalid_argument("dt is not positive");
+//	}
+//	else
+//	{
+//		// Do an update of all cable rest lengths
+//		// First, get all muscles (cables)
+//		const std::vector<tgLinearString*> passiveMuscles = subject.getPassiveMuscles();
+//		const std::vector<tgLinearString*> activeMuscles = subject.getActiveMuscles();
+//
+//		// then, iterate over all muscles
+//		for (size_t i = 0; i < passiveMuscles.size(); ++i)
+//		{
+//			tgLinearString * const pMuscle = passiveMuscles[i];
+//			assert(pMuscle != NULL);
+//
+//			// set rest length of the i-th muscle
+//			double desiredRestLength = pMuscle->getStartLength() - (m_restLengthDiff*m_controllerMuscleRatio);
+//			pMuscle->setRestLength(desiredRestLength, dt);
+//		}
+//		for (size_t i = 0; i < activeMuscles.size(); ++i)
+//		{
+//			tgLinearString * const pMuscle = activeMuscles[i];
+//			assert(pMuscle != NULL);
+//
+//			// set rest length of the i-th muscle
+//			double desiredRestLength = pMuscle->getStartLength() - m_restLengthDiff;
+//			pMuscle->setRestLength(desiredRestLength, dt);
+//		}
+//	}
       // Nothing!!
-    }
->>>>>>> 0cf426ba
+//    }
 }