/*
 * Copyright © 2012, United States Government, as represented by the
 * Administrator of the National Aeronautics and Space Administration.
 * All rights reserved.
 * 
 * The NASA Tensegrity Robotics Toolkit (NTRT) v1 platform is licensed
 * under the Apache License, Version 2.0 (the "License");
 * you may not use this file except in compliance with the License.
 * You may obtain a copy of the License at
 * http://www.apache.org/licenses/LICENSE-2.0.
 * 
 * Unless required by applicable law or agreed to in writing,
 * software distributed under the License is distributed on an
 * "AS IS" BASIS, WITHOUT WARRANTIES OR CONDITIONS OF ANY KIND,
 * either express or implied. See the License for the specific language
 * governing permissions and limitations under the License.
*/

/**
 * @file T6Model.cpp
 * @brief Contains the implementation of class T6Model.
 * $Id$
 */

// This module
#include "T6Model.h"
// This library
#include "core/tgLinearString.h"
#include "core/tgRod.h"
#include "tgcreator/tgBuildSpec.h"
#include "tgcreator/tgLinearStringInfo.h"
#include "tgcreator/tgRodInfo.h"
#include "tgcreator/tgStructure.h"
#include "tgcreator/tgStructureInfo.h"
// The Bullet Physics library
#include "LinearMath/btVector3.h"
// The C++ Standard Library
#include <stdexcept>

namespace
{
    // Note: This current model of the SUPERball rod is 1.5m long by 4.5cm (0.045m) radius,
    // which is 1.5m*(0.045m)^2 = 0.0030375m^3.
    // For SUPERball v1.5, mass = 3.5kg per strut, which density [kg/m^3] comes out to:
    // density = 3.5kg/0.0030375m^3 = 1152.2634kg/m^3.

    // see tgBaseString.h for a descripton of some of these rod parameters
    // (specifically, those related to the motor moving the strings.)
    // NOTE that any parameter that depends on units of length will scale
    // with the current gravity scaling. E.g., with gravity as 98.1
    // Thus,
    // Rod Length = 15
    // Rod Radius = 0.45
    // density = 1.152 (length is cubed, so decimal moves 3 places)

    // similarly, frictional parameters are for the tgRod objects.
    const struct Config
    {
        double density;
        double radius;
        double stiffness_passive;
        double stiffness_active;
        double damping;
        double rod_length;
        double rod_space;    
        double friction;
        double rollFriction;
        double restitution;
        double rotation;  
        double maxTens;
        double targetVelocity;
        double maxAcc;
    } c =
   {
<<<<<<< HEAD
     1.152,    // density (kg / length^3)
     0.45,     // radius (length)
     613.0,    // stiffness_passive (kg / sec^2)
     2854.5,   // stiffness_active (kg / sec^2)
=======
     0.688,    // density (kg / length^3)
     0.31,     // radius (length)
     613.0,   // stiffness (kg / sec^2) was 1500
>>>>>>> 0cf426ba
     200.0,    // damping (kg / sec)
     16.84,     // rod_length (length)
     7.5,      // rod_space (length)
     0.99,      // friction (unitless)
     0.01,     // rollFriction (unitless)
     0.0,      // restitution (?)
     0,        // rotation
     100000,   // maxTens
     10000,    // targetVelocity
     20000     // maxAcc

     // Use the below values for earlier versions of simulation.
     // 1.006,    
     // 0.31,     
     // 300000.0, 
     // 3000.0,   
     // 15.0,     
     // 7.5,      
  };
} // namespace

T6Model::T6Model() : tgModel() 
{
}

T6Model::~T6Model()
{
}

void T6Model::addNodes(tgStructure& s)
{
    const double half_length = c.rod_length / 2;

    s.addNode(-c.rod_space,  -half_length, 0);            // 0
    s.addNode(-c.rod_space,   half_length, 0);            // 1
    s.addNode( c.rod_space,  -half_length, 0);            // 2
    s.addNode( c.rod_space,   half_length, 0);            // 3
    s.addNode(0,           -c.rod_space,   -half_length); // 4
    s.addNode(0,           -c.rod_space,    half_length); // 5
    s.addNode(0,            c.rod_space,   -half_length); // 6
    s.addNode(0,            c.rod_space,    half_length); // 7
    s.addNode(-half_length, 0,            c.rod_space);   // 8
    s.addNode( half_length, 0,            c.rod_space);   // 9
    s.addNode(-half_length, 0,           -c.rod_space);   // 10
    s.addNode( half_length, 0,           -c.rod_space);   // 11
}

void T6Model::addRods(tgStructure& s)
{
    s.addPair( 0,  1, "rod");
    s.addPair( 2,  3, "rod");
    s.addPair( 4,  5, "rod");
    s.addPair( 6,  7, "rod");
    s.addPair( 8,  9, "rod");
    s.addPair(10, 11, "rod");
}

void T6Model::addMuscles(tgStructure& s)
{
	// Added ability to have two muscles in a structure.
	// Configuration currently is random, at the moment [27 June 2014]
    s.addPair(0, 4,  "muscle_active");
    s.addPair(0, 5,  "muscle_passive");
    s.addPair(0, 8,  "muscle_active");
    s.addPair(0, 10, "muscle_passive");

    s.addPair(1, 6,  "muscle_active");
    s.addPair(1, 7,  "muscle_passive");
    s.addPair(1, 8,  "muscle_passive");
    s.addPair(1, 10, "muscle_active");

    s.addPair(2, 4,  "muscle_passive");
    s.addPair(2, 5,  "muscle_active");
    s.addPair(2, 9,  "muscle_active");
    s.addPair(2, 11, "muscle_passive");

    s.addPair(3, 7,  "muscle_active");
    s.addPair(3, 6,  "muscle_passive");
    s.addPair(3, 9,  "muscle_passive");
    s.addPair(3, 11, "muscle_active");

    s.addPair(4, 10, "muscle_active");
    s.addPair(4, 11, "muscle_passive");

    s.addPair(5, 8,  "muscle_active");
    s.addPair(5, 9,  "muscle_passive");

    s.addPair(6, 10, "muscle_passive");
    s.addPair(6, 11, "muscle_active");

    s.addPair(7, 8,  "muscle_passive");
    s.addPair(7, 9,  "muscle_active");

}

void T6Model::setup(tgWorld& world)
{

    const tgRod::Config rodConfig(c.radius, c.density, c.friction, 
				c.rollFriction, c.restitution);

    tgLinearString::Config muscleConfig_passive(c.stiffness_passive, c.damping, c.rotation,
					    c.maxTens, c.targetVelocity, 
					    c.maxAcc);

    tgLinearString::Config muscleConfig_active(c.stiffness_active, c.damping, c.rotation,
    					    c.maxTens, c.targetVelocity,
    					    c.maxAcc);
            
    // Start creating the structure
    tgStructure s;
    addNodes(s);
    addRods(s);
    addMuscles(s);
    s.move(btVector3(0, 10, 0));

    // Add a rotation. This is needed if the ground slopes too much,
    // otherwise  glitches put a rod below the ground.
    btVector3 rotationPoint = btVector3(0, 0, 0); // origin
    btVector3 rotationAxis = btVector3(0, 1, 0);  // y-axis
    double rotationAngle = M_PI/2;
    s.addRotation(rotationPoint, rotationAxis, rotationAngle);

    // Create the build spec that uses tags to turn the structure into a real model
    tgBuildSpec spec;
    spec.addBuilder("rod", new tgRodInfo(rodConfig));
    spec.addBuilder("muscle_passive", new tgLinearStringInfo(muscleConfig_passive));
    spec.addBuilder("muscle_active", new tgLinearStringInfo(muscleConfig_active));
    
    // Create your structureInfo
    tgStructureInfo structureInfo(s, spec);

    // Use the structureInfo to build ourselves
    structureInfo.buildInto(*this, world);

    // We could now use tgCast::filter or similar to pull out the
    // models (e.g. muscles) that we want to control. 
    allMuscles = tgCast::filter<tgModel, tgLinearString> (getDescendants());
    // Not really sure how to use the find() function in tgModel.h
    passiveMuscles = tgCast::find<tgModel, tgLinearString>(tgTagSearch("muscle_passive"), getDescendants());
    activeMuscles = tgCast::find<tgModel, tgLinearString>(tgTagSearch("muscle_active"), getDescendants());

    // call the onSetup methods of all observed things e.g. controllers
    notifySetup();

    // Actually setup the children
    tgModel::setup(world);
}

void T6Model::step(double dt)
{
    // Precondition
    if (dt <= 0.0)
    {
        throw std::invalid_argument("dt is not positive");
    }
    else
    {
        // Notify observers (controllers) of the step so that they can take action
        notifyStep(dt);
        tgModel::step(dt);  // Step any children
    }
}

void T6Model::onVisit(tgModelVisitor& r)
{
    tgModel::onVisit(r);
}

const std::vector<tgLinearString*>& T6Model::getAllMuscles() const
{
    return allMuscles;
}

const std::vector<tgLinearString*>& T6Model::getPassiveMuscles() const
{
    return passiveMuscles;
}

const std::vector<tgLinearString*>& T6Model::getActiveMuscles() const
{
    return activeMuscles;
}

const double T6Model::muscleRatio()
{
	//return (c.stiffness_active/c.stiffness_passive);
	return 2.5;
}
    
void T6Model::teardown()
{
    tgModel::teardown();
}<|MERGE_RESOLUTION|>--- conflicted
+++ resolved
@@ -72,16 +72,9 @@
         double maxAcc;
     } c =
    {
-<<<<<<< HEAD
-     1.152,    // density (kg / length^3)
-     0.45,     // radius (length)
-     613.0,    // stiffness_passive (kg / sec^2)
-     2854.5,   // stiffness_active (kg / sec^2)
-=======
      0.688,    // density (kg / length^3)
      0.31,     // radius (length)
      613.0,   // stiffness (kg / sec^2) was 1500
->>>>>>> 0cf426ba
      200.0,    // damping (kg / sec)
      16.84,     // rod_length (length)
      7.5,      // rod_space (length)
@@ -94,12 +87,10 @@
      20000     // maxAcc
 
      // Use the below values for earlier versions of simulation.
-     // 1.006,    
-     // 0.31,     
-     // 300000.0, 
-     // 3000.0,   
-     // 15.0,     
-     // 7.5,      
+     // 1.152,    // density (kg / length^3)
+     //	0.45,     // radius (length)
+     //	613.0,    // stiffness_passive (kg / sec^2)
+     //	2854.5,   // stiffness_active (kg / sec^2)
   };
 } // namespace
 
