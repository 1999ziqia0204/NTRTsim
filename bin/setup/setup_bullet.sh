--- conflicted
+++ resolved
@@ -164,8 +164,7 @@
 
 	# Perform the build
 	# If you turn double precision on, turn it on in inc.CMakeBullet.txt as well for the NTRT build
-<<<<<<< HEAD
- "$env_dir/bin/cmake" . -G "Unix Makefiles" \
+ "$ENV_DIR/bin/cmake" . -G "Unix Makefiles" \
 	$CMAKECOMMAND . -G "Unix Makefiles" \
 	-DBUILD_SHARED_LIBS=OFF \
 	-DBUILD_EXTRAS=ON \
@@ -178,21 +177,6 @@
 	-DCMAKE_SHARED_LINKER_FLAGS="-fPIC" \
 	-DUSE_DOUBLE_PRECISION=ON \
 	-DCMAKE_INSTALL_NAME_DIR="$BULLET_INSTALL_PREFIX" || { echo "- ERROR: CMake for Bullet Physics failed."; exit 1; }
-=======
-    "$ENV_DIR/bin/cmake" . -G "Unix Makefiles" \
-    $CMAKECOMMAND . -G "Unix Makefiles" \
-        -DBUILD_SHARED_LIBS=OFF \
-        -DBUILD_EXTRAS=ON \
-        -DCMAKE_INSTALL_PREFIX="$BULLET_INSTALL_PREFIX" \
-    -DCMAKE_C_FLAGS="-fPIC" \
-    -DCMAKE_CXX_FLAGS="-fPIC" \
-    -DCMAKE_EXE_LINKER_FLAGS="-fPIC" \
-    -DCMAKE_MODULE_LINKER_FLAGS="-fPIC" \
-    -DCMAKE_SHARED_LINKER_FLAGS="-fPIC" \
-    -DUSE_DOUBLE_PRECISION=OFF \
-        -DCMAKE_INSTALL_NAME_DIR="$BULLET_INSTALL_PREFIX" || { echo "- ERROR: CMake for Bullet Physics failed."; exit 1; }
-	#If you turn this on, turn it on in inc.CMakeBullet.txt as well for the NTRT build
->>>>>>> bb93d767
     # Additional bullet options: 
         # -DFRAMEWORK=ON
         # -DBUILD_DEMOS=ON
