--- conflicted
+++ resolved
@@ -32,10 +32,7 @@
 	- freeglut3-dev (glut for bullet graphics)
 	- cmake
 	- build-essential
-<<<<<<< HEAD
-=======
         - unzip
->>>>>>> f2d26ad1
 
     Fedora/CentOS (you can use sudo yum install):
 	- gcc-c++ (the compiler for cmake)
@@ -43,12 +40,9 @@
 	- curl
 	- freeglut
 	- freeglut-devel
-<<<<<<< HEAD
-=======
 	- cmake
 	- build-essential
 	- unzip
->>>>>>> f2d26ad1
 
     MAC OSX (please read the detailed instructions below for OSX 10.9 at the end of this file)
 	-gcc/g++ 4.5 (via Macports or Homebrew)
